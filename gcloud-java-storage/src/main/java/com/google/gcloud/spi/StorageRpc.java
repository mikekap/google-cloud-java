<<<<<<< HEAD
/*
 * Copyright 2015 Google Inc. All Rights Reserved.
 *
 * Licensed under the Apache License, Version 2.0 (the "License");
 * you may not use this file except in compliance with the License.
 * You may obtain a copy of the License at
 *
 *       http://www.apache.org/licenses/LICENSE-2.0
 *
 * Unless required by applicable law or agreed to in writing, software
 * distributed under the License is distributed on an "AS IS" BASIS,
 * WITHOUT WARRANTIES OR CONDITIONS OF ANY KIND, either express or implied.
 * See the License for the specific language governing permissions and
 * limitations under the License.
 */

package com.google.gcloud.spi;

import com.google.api.services.storage.model.Bucket;
import com.google.api.services.storage.model.StorageObject;
import com.google.common.collect.ImmutableList;
import com.google.common.collect.ImmutableMap;
import com.google.gcloud.storage.StorageException;

import java.util.List;
import java.util.Map;

public interface StorageRpc {

  enum Option {
    PREDEFINED_ACL("predefinedAcl"),
    PREDEFINED_DEFAULT_OBJECT_ACL("predefinedDefaultObjectAcl"),
    IF_METAGENERATION_MATCH("ifMetagenerationMatch"),
    IF_METAGENERATION_NOT_MATCH("ifMetagenerationNotMatch"),
    IF_GENERATION_NOT_MATCH("ifGenerationMatch"),
    IF_GENERATION_MATCH("ifGenerationNotMatch"),
    IF_SOURCE_METAGENERATION_MATCH("ifSourceMetagenerationMatch"),
    IF_SOURCE_METAGENERATION_NOT_MATCH("ifSourceMetagenerationNotMatch"),
    IF_SOURCE_GENERATION_MATCH("ifSourceGenerationMatch"),
    IF_SOURCE_GENERATION_NOT_MATCH("ifSourceGenerationNotMatch"),
    PREFIX("prefix"),
    MAX_RESULTS("maxResults"),
    PAGE_TOKEN("pageToken"),
    DELIMITER("delimiter"),
    VERSIONS("versions");

    private final String value;

    Option(String value) {
      this.value = value;
    }

    public String value() {
      return value;
    }

    @SuppressWarnings("unchecked")
    <T> T get(Map<Option, ?> options) {
      return (T) options.get(this);
    }

    String getString(Map<Option, ?> options) {
      return get(options);
    }

    Long getLong(Map<Option, ?> options) {
      return get(options);
    }

    Boolean getBoolean(Map<Option, ?> options) {
      return get(options);
    }
  }

  class Tuple<X, Y> {

    private final X x;
    private final Y y;

    private Tuple(X x, Y y) {
      this.x = x;
      this.y = y;
    }

    public static <X, Y> Tuple<X, Y> of(X x, Y y) {
      return new Tuple<>(x, y);
    }

    public X x() {
      return x;
    }

    public Y y() {
      return y;
    }
  }

  class BatchRequest {

    public final List<Tuple<StorageObject, Map<Option, ?>>> toDelete;
    public final List<Tuple<StorageObject, Map<Option, ?>>> toUpdate;
    public final List<Tuple<StorageObject, Map<Option, ?>>> toGet;

    public BatchRequest(Iterable<Tuple<StorageObject, Map<Option, ?>>> toDelete,
        Iterable<Tuple<StorageObject, Map<Option, ?>>> toUpdate,
        Iterable<Tuple<StorageObject, Map<Option, ?>>> toGet) {
      this.toDelete = ImmutableList.copyOf(toDelete);
      this.toUpdate = ImmutableList.copyOf(toUpdate);
      this.toGet = ImmutableList.copyOf(toGet);
    }
  }

  class BatchResponse {

    public final Map<StorageObject, Tuple<Boolean, StorageException>> deletes;
    public final Map<StorageObject, Tuple<StorageObject, StorageException>> updates;
    public final Map<StorageObject, Tuple<StorageObject, StorageException>> gets;

    public BatchResponse(Map<StorageObject, Tuple<Boolean, StorageException>> deletes,
        Map<StorageObject, Tuple<StorageObject, StorageException>> updates,
        Map<StorageObject, Tuple<StorageObject, StorageException>> gets) {
      this.deletes = ImmutableMap.copyOf(deletes);
      this.updates = ImmutableMap.copyOf(updates);
      this.gets = ImmutableMap.copyOf(gets);
    }
  }

  Bucket create(Bucket bucket, Map<Option, ?> options) throws StorageException;

  StorageObject create(StorageObject object, byte[] content, Map<Option, ?> options)
      throws StorageException;

  Tuple<String, Iterable<Bucket>> list(Map<Option, ?> options) throws StorageException;

  Tuple<String, Iterable<StorageObject>> list(String bucket, Map<Option, ?> options)
      throws StorageException;

  Bucket get(Bucket bucket, Map<Option, ?> options) throws StorageException;

  StorageObject get(StorageObject object, Map<Option, ?> options)
      throws StorageException;

  Bucket patch(Bucket bucket, Map<Option, ?> options) throws StorageException;

  StorageObject patch(StorageObject storageObject, Map<Option, ?> options)
      throws StorageException;

  boolean delete(Bucket bucket, Map<Option, ?> options) throws StorageException;

  boolean delete(StorageObject object, Map<Option, ?> options) throws StorageException;

  BatchResponse batch(BatchRequest request) throws StorageException;

  StorageObject compose(Iterable<StorageObject> sources, StorageObject target,
      Map<Option, ?> targetOptions) throws StorageException;

  StorageObject copy(StorageObject source, Map<Option, ?> sourceOptions,
      StorageObject target, Map<Option, ?> targetOptions) throws StorageException;

  byte[] load(StorageObject storageObject, Map<Option, ?> options)
      throws StorageException;

  byte[] read(StorageObject from, Map<Option, ?> options, long position, int bytes)
      throws StorageException;

  String open(StorageObject object, Map<Option, ?> options) throws StorageException;

  void write(String uploadId, byte[] toWrite, int toWriteOffset, StorageObject dest,
      long destOffset, int length, boolean last) throws StorageException;
}
=======
/*
 * Copyright 2015 Google Inc. All Rights Reserved.
 *
 * Licensed under the Apache License, Version 2.0 (the "License");
 * you may not use this file except in compliance with the License.
 * You may obtain a copy of the License at
 *
 *       http://www.apache.org/licenses/LICENSE-2.0
 *
 * Unless required by applicable law or agreed to in writing, software
 * distributed under the License is distributed on an "AS IS" BASIS,
 * WITHOUT WARRANTIES OR CONDITIONS OF ANY KIND, either express or implied.
 * See the License for the specific language governing permissions and
 * limitations under the License.
 */

package com.google.gcloud.spi;

import com.google.api.services.storage.model.Bucket;
import com.google.api.services.storage.model.StorageObject;
import com.google.common.collect.ImmutableList;
import com.google.common.collect.ImmutableMap;
import com.google.gcloud.storage.StorageServiceException;

import java.util.List;
import java.util.Map;

public interface StorageRpc {

  // These options are part of the Google Cloud storage header options
  enum Option {
    PREDEFINED_ACL("predefinedAcl"),
    PREDEFINED_DEFAULT_OBJECT_ACL("predefinedDefaultObjectAcl"),
    IF_METAGENERATION_MATCH("ifMetagenerationMatch"),
    IF_METAGENERATION_NOT_MATCH("ifMetagenerationNotMatch"),
    IF_GENERATION_NOT_MATCH("ifGenerationMatch"),
    IF_GENERATION_MATCH("ifGenerationNotMatch"),
    IF_SOURCE_METAGENERATION_MATCH("ifSourceMetagenerationMatch"),
    IF_SOURCE_METAGENERATION_NOT_MATCH("ifSourceMetagenerationNotMatch"),
    IF_SOURCE_GENERATION_MATCH("ifSourceGenerationMatch"),
    IF_SOURCE_GENERATION_NOT_MATCH("ifSourceGenerationNotMatch"),
    PREFIX("prefix"),
    MAX_RESULTS("maxResults"),
    PAGE_TOKEN("pageToken"),
    DELIMITER("delimiter"),
    VERSIONS("versions");

    private final String value;

    Option(String value) {
      this.value = value;
    }

    public String value() {
      return value;
    }

    @SuppressWarnings("unchecked")
    <T> T get(Map<Option, ?> options) {
      return (T) options.get(this);
    }

    String getString(Map<Option, ?> options) {
      return get(options);
    }

    Long getLong(Map<Option, ?> options) {
      return get(options);
    }

    Boolean getBoolean(Map<Option, ?> options) {
      return get(options);
    }
  }

  class Tuple<X, Y> {

    private final X x;
    private final Y y;

    private Tuple(X x, Y y) {
      this.x = x;
      this.y = y;
    }

    public static <X, Y> Tuple<X, Y> of(X x, Y y) {
      return new Tuple<>(x, y);
    }

    public X x() {
      return x;
    }

    public Y y() {
      return y;
    }
  }

  class BatchRequest {

    public final List<Tuple<StorageObject, Map<Option, ?>>> toDelete;
    public final List<Tuple<StorageObject, Map<Option, ?>>> toUpdate;
    public final List<Tuple<StorageObject, Map<Option, ?>>> toGet;

    public BatchRequest(Iterable<Tuple<StorageObject, Map<Option, ?>>> toDelete,
        Iterable<Tuple<StorageObject, Map<Option, ?>>> toUpdate,
        Iterable<Tuple<StorageObject, Map<Option, ?>>> toGet) {
      this.toDelete = ImmutableList.copyOf(toDelete);
      this.toUpdate = ImmutableList.copyOf(toUpdate);
      this.toGet = ImmutableList.copyOf(toGet);
    }
  }

  class BatchResponse {

    public final Map<StorageObject, Tuple<Boolean, StorageServiceException>> deletes;
    public final Map<StorageObject, Tuple<StorageObject, StorageServiceException>> updates;
    public final Map<StorageObject, Tuple<StorageObject, StorageServiceException>> gets;

    public BatchResponse(Map<StorageObject, Tuple<Boolean, StorageServiceException>> deletes,
        Map<StorageObject, Tuple<StorageObject, StorageServiceException>> updates,
        Map<StorageObject, Tuple<StorageObject, StorageServiceException>> gets) {
      this.deletes = ImmutableMap.copyOf(deletes);
      this.updates = ImmutableMap.copyOf(updates);
      this.gets = ImmutableMap.copyOf(gets);
    }
  }

  Bucket create(Bucket bucket, Map<Option, ?> options) throws StorageServiceException;

  StorageObject create(StorageObject object, byte[] content, Map<Option, ?> options)
      throws StorageServiceException;

  Tuple<String, Iterable<Bucket>> list(Map<Option, ?> options) throws StorageServiceException;

  Tuple<String, Iterable<StorageObject>> list(String bucket, Map<Option, ?> options)
      throws StorageServiceException;

  Bucket get(Bucket bucket, Map<Option, ?> options) throws StorageServiceException;

  StorageObject get(StorageObject object, Map<Option, ?> options)
      throws StorageServiceException;

  Bucket patch(Bucket bucket, Map<Option, ?> options) throws StorageServiceException;

  StorageObject patch(StorageObject storageObject, Map<Option, ?> options)
      throws StorageServiceException;

  boolean delete(Bucket bucket, Map<Option, ?> options) throws StorageServiceException;

  boolean delete(StorageObject object, Map<Option, ?> options) throws StorageServiceException;

  BatchResponse batch(BatchRequest request) throws StorageServiceException;

  StorageObject compose(Iterable<StorageObject> sources, StorageObject target,
      Map<Option, ?> targetOptions) throws StorageServiceException;

  StorageObject copy(StorageObject source, Map<Option, ?> sourceOptions,
      StorageObject target, Map<Option, ?> targetOptions) throws StorageServiceException;

  byte[] load(StorageObject storageObject, Map<Option, ?> options)
      throws StorageServiceException;

  byte[] read(StorageObject from, Map<Option, ?> options, long position, int bytes)
      throws StorageServiceException;

  String open(StorageObject object, Map<Option, ?> options) throws StorageServiceException;

  void write(String uploadId, byte[] toWrite, int toWriteOffset, StorageObject dest,
      long destOffset, int length, boolean last) throws StorageServiceException;
}
>>>>>>> e5c6f94b
<|MERGE_RESOLUTION|>--- conflicted
+++ resolved
@@ -1,344 +1,171 @@
-<<<<<<< HEAD
-/*
- * Copyright 2015 Google Inc. All Rights Reserved.
- *
- * Licensed under the Apache License, Version 2.0 (the "License");
- * you may not use this file except in compliance with the License.
- * You may obtain a copy of the License at
- *
- *       http://www.apache.org/licenses/LICENSE-2.0
- *
- * Unless required by applicable law or agreed to in writing, software
- * distributed under the License is distributed on an "AS IS" BASIS,
- * WITHOUT WARRANTIES OR CONDITIONS OF ANY KIND, either express or implied.
- * See the License for the specific language governing permissions and
- * limitations under the License.
- */
-
-package com.google.gcloud.spi;
-
-import com.google.api.services.storage.model.Bucket;
-import com.google.api.services.storage.model.StorageObject;
-import com.google.common.collect.ImmutableList;
-import com.google.common.collect.ImmutableMap;
-import com.google.gcloud.storage.StorageException;
-
-import java.util.List;
-import java.util.Map;
-
-public interface StorageRpc {
-
-  enum Option {
-    PREDEFINED_ACL("predefinedAcl"),
-    PREDEFINED_DEFAULT_OBJECT_ACL("predefinedDefaultObjectAcl"),
-    IF_METAGENERATION_MATCH("ifMetagenerationMatch"),
-    IF_METAGENERATION_NOT_MATCH("ifMetagenerationNotMatch"),
-    IF_GENERATION_NOT_MATCH("ifGenerationMatch"),
-    IF_GENERATION_MATCH("ifGenerationNotMatch"),
-    IF_SOURCE_METAGENERATION_MATCH("ifSourceMetagenerationMatch"),
-    IF_SOURCE_METAGENERATION_NOT_MATCH("ifSourceMetagenerationNotMatch"),
-    IF_SOURCE_GENERATION_MATCH("ifSourceGenerationMatch"),
-    IF_SOURCE_GENERATION_NOT_MATCH("ifSourceGenerationNotMatch"),
-    PREFIX("prefix"),
-    MAX_RESULTS("maxResults"),
-    PAGE_TOKEN("pageToken"),
-    DELIMITER("delimiter"),
-    VERSIONS("versions");
-
-    private final String value;
-
-    Option(String value) {
-      this.value = value;
-    }
-
-    public String value() {
-      return value;
-    }
-
-    @SuppressWarnings("unchecked")
-    <T> T get(Map<Option, ?> options) {
-      return (T) options.get(this);
-    }
-
-    String getString(Map<Option, ?> options) {
-      return get(options);
-    }
-
-    Long getLong(Map<Option, ?> options) {
-      return get(options);
-    }
-
-    Boolean getBoolean(Map<Option, ?> options) {
-      return get(options);
-    }
-  }
-
-  class Tuple<X, Y> {
-
-    private final X x;
-    private final Y y;
-
-    private Tuple(X x, Y y) {
-      this.x = x;
-      this.y = y;
-    }
-
-    public static <X, Y> Tuple<X, Y> of(X x, Y y) {
-      return new Tuple<>(x, y);
-    }
-
-    public X x() {
-      return x;
-    }
-
-    public Y y() {
-      return y;
-    }
-  }
-
-  class BatchRequest {
-
-    public final List<Tuple<StorageObject, Map<Option, ?>>> toDelete;
-    public final List<Tuple<StorageObject, Map<Option, ?>>> toUpdate;
-    public final List<Tuple<StorageObject, Map<Option, ?>>> toGet;
-
-    public BatchRequest(Iterable<Tuple<StorageObject, Map<Option, ?>>> toDelete,
-        Iterable<Tuple<StorageObject, Map<Option, ?>>> toUpdate,
-        Iterable<Tuple<StorageObject, Map<Option, ?>>> toGet) {
-      this.toDelete = ImmutableList.copyOf(toDelete);
-      this.toUpdate = ImmutableList.copyOf(toUpdate);
-      this.toGet = ImmutableList.copyOf(toGet);
-    }
-  }
-
-  class BatchResponse {
-
-    public final Map<StorageObject, Tuple<Boolean, StorageException>> deletes;
-    public final Map<StorageObject, Tuple<StorageObject, StorageException>> updates;
-    public final Map<StorageObject, Tuple<StorageObject, StorageException>> gets;
-
-    public BatchResponse(Map<StorageObject, Tuple<Boolean, StorageException>> deletes,
-        Map<StorageObject, Tuple<StorageObject, StorageException>> updates,
-        Map<StorageObject, Tuple<StorageObject, StorageException>> gets) {
-      this.deletes = ImmutableMap.copyOf(deletes);
-      this.updates = ImmutableMap.copyOf(updates);
-      this.gets = ImmutableMap.copyOf(gets);
-    }
-  }
-
-  Bucket create(Bucket bucket, Map<Option, ?> options) throws StorageException;
-
-  StorageObject create(StorageObject object, byte[] content, Map<Option, ?> options)
-      throws StorageException;
-
-  Tuple<String, Iterable<Bucket>> list(Map<Option, ?> options) throws StorageException;
-
-  Tuple<String, Iterable<StorageObject>> list(String bucket, Map<Option, ?> options)
-      throws StorageException;
-
-  Bucket get(Bucket bucket, Map<Option, ?> options) throws StorageException;
-
-  StorageObject get(StorageObject object, Map<Option, ?> options)
-      throws StorageException;
-
-  Bucket patch(Bucket bucket, Map<Option, ?> options) throws StorageException;
-
-  StorageObject patch(StorageObject storageObject, Map<Option, ?> options)
-      throws StorageException;
-
-  boolean delete(Bucket bucket, Map<Option, ?> options) throws StorageException;
-
-  boolean delete(StorageObject object, Map<Option, ?> options) throws StorageException;
-
-  BatchResponse batch(BatchRequest request) throws StorageException;
-
-  StorageObject compose(Iterable<StorageObject> sources, StorageObject target,
-      Map<Option, ?> targetOptions) throws StorageException;
-
-  StorageObject copy(StorageObject source, Map<Option, ?> sourceOptions,
-      StorageObject target, Map<Option, ?> targetOptions) throws StorageException;
-
-  byte[] load(StorageObject storageObject, Map<Option, ?> options)
-      throws StorageException;
-
-  byte[] read(StorageObject from, Map<Option, ?> options, long position, int bytes)
-      throws StorageException;
-
-  String open(StorageObject object, Map<Option, ?> options) throws StorageException;
-
-  void write(String uploadId, byte[] toWrite, int toWriteOffset, StorageObject dest,
-      long destOffset, int length, boolean last) throws StorageException;
-}
-=======
-/*
- * Copyright 2015 Google Inc. All Rights Reserved.
- *
- * Licensed under the Apache License, Version 2.0 (the "License");
- * you may not use this file except in compliance with the License.
- * You may obtain a copy of the License at
- *
- *       http://www.apache.org/licenses/LICENSE-2.0
- *
- * Unless required by applicable law or agreed to in writing, software
- * distributed under the License is distributed on an "AS IS" BASIS,
- * WITHOUT WARRANTIES OR CONDITIONS OF ANY KIND, either express or implied.
- * See the License for the specific language governing permissions and
- * limitations under the License.
- */
-
-package com.google.gcloud.spi;
-
-import com.google.api.services.storage.model.Bucket;
-import com.google.api.services.storage.model.StorageObject;
-import com.google.common.collect.ImmutableList;
-import com.google.common.collect.ImmutableMap;
-import com.google.gcloud.storage.StorageServiceException;
-
-import java.util.List;
-import java.util.Map;
-
-public interface StorageRpc {
-
-  // These options are part of the Google Cloud storage header options
-  enum Option {
-    PREDEFINED_ACL("predefinedAcl"),
-    PREDEFINED_DEFAULT_OBJECT_ACL("predefinedDefaultObjectAcl"),
-    IF_METAGENERATION_MATCH("ifMetagenerationMatch"),
-    IF_METAGENERATION_NOT_MATCH("ifMetagenerationNotMatch"),
-    IF_GENERATION_NOT_MATCH("ifGenerationMatch"),
-    IF_GENERATION_MATCH("ifGenerationNotMatch"),
-    IF_SOURCE_METAGENERATION_MATCH("ifSourceMetagenerationMatch"),
-    IF_SOURCE_METAGENERATION_NOT_MATCH("ifSourceMetagenerationNotMatch"),
-    IF_SOURCE_GENERATION_MATCH("ifSourceGenerationMatch"),
-    IF_SOURCE_GENERATION_NOT_MATCH("ifSourceGenerationNotMatch"),
-    PREFIX("prefix"),
-    MAX_RESULTS("maxResults"),
-    PAGE_TOKEN("pageToken"),
-    DELIMITER("delimiter"),
-    VERSIONS("versions");
-
-    private final String value;
-
-    Option(String value) {
-      this.value = value;
-    }
-
-    public String value() {
-      return value;
-    }
-
-    @SuppressWarnings("unchecked")
-    <T> T get(Map<Option, ?> options) {
-      return (T) options.get(this);
-    }
-
-    String getString(Map<Option, ?> options) {
-      return get(options);
-    }
-
-    Long getLong(Map<Option, ?> options) {
-      return get(options);
-    }
-
-    Boolean getBoolean(Map<Option, ?> options) {
-      return get(options);
-    }
-  }
-
-  class Tuple<X, Y> {
-
-    private final X x;
-    private final Y y;
-
-    private Tuple(X x, Y y) {
-      this.x = x;
-      this.y = y;
-    }
-
-    public static <X, Y> Tuple<X, Y> of(X x, Y y) {
-      return new Tuple<>(x, y);
-    }
-
-    public X x() {
-      return x;
-    }
-
-    public Y y() {
-      return y;
-    }
-  }
-
-  class BatchRequest {
-
-    public final List<Tuple<StorageObject, Map<Option, ?>>> toDelete;
-    public final List<Tuple<StorageObject, Map<Option, ?>>> toUpdate;
-    public final List<Tuple<StorageObject, Map<Option, ?>>> toGet;
-
-    public BatchRequest(Iterable<Tuple<StorageObject, Map<Option, ?>>> toDelete,
-        Iterable<Tuple<StorageObject, Map<Option, ?>>> toUpdate,
-        Iterable<Tuple<StorageObject, Map<Option, ?>>> toGet) {
-      this.toDelete = ImmutableList.copyOf(toDelete);
-      this.toUpdate = ImmutableList.copyOf(toUpdate);
-      this.toGet = ImmutableList.copyOf(toGet);
-    }
-  }
-
-  class BatchResponse {
-
-    public final Map<StorageObject, Tuple<Boolean, StorageServiceException>> deletes;
-    public final Map<StorageObject, Tuple<StorageObject, StorageServiceException>> updates;
-    public final Map<StorageObject, Tuple<StorageObject, StorageServiceException>> gets;
-
-    public BatchResponse(Map<StorageObject, Tuple<Boolean, StorageServiceException>> deletes,
-        Map<StorageObject, Tuple<StorageObject, StorageServiceException>> updates,
-        Map<StorageObject, Tuple<StorageObject, StorageServiceException>> gets) {
-      this.deletes = ImmutableMap.copyOf(deletes);
-      this.updates = ImmutableMap.copyOf(updates);
-      this.gets = ImmutableMap.copyOf(gets);
-    }
-  }
-
-  Bucket create(Bucket bucket, Map<Option, ?> options) throws StorageServiceException;
-
-  StorageObject create(StorageObject object, byte[] content, Map<Option, ?> options)
-      throws StorageServiceException;
-
-  Tuple<String, Iterable<Bucket>> list(Map<Option, ?> options) throws StorageServiceException;
-
-  Tuple<String, Iterable<StorageObject>> list(String bucket, Map<Option, ?> options)
-      throws StorageServiceException;
-
-  Bucket get(Bucket bucket, Map<Option, ?> options) throws StorageServiceException;
-
-  StorageObject get(StorageObject object, Map<Option, ?> options)
-      throws StorageServiceException;
-
-  Bucket patch(Bucket bucket, Map<Option, ?> options) throws StorageServiceException;
-
-  StorageObject patch(StorageObject storageObject, Map<Option, ?> options)
-      throws StorageServiceException;
-
-  boolean delete(Bucket bucket, Map<Option, ?> options) throws StorageServiceException;
-
-  boolean delete(StorageObject object, Map<Option, ?> options) throws StorageServiceException;
-
-  BatchResponse batch(BatchRequest request) throws StorageServiceException;
-
-  StorageObject compose(Iterable<StorageObject> sources, StorageObject target,
-      Map<Option, ?> targetOptions) throws StorageServiceException;
-
-  StorageObject copy(StorageObject source, Map<Option, ?> sourceOptions,
-      StorageObject target, Map<Option, ?> targetOptions) throws StorageServiceException;
-
-  byte[] load(StorageObject storageObject, Map<Option, ?> options)
-      throws StorageServiceException;
-
-  byte[] read(StorageObject from, Map<Option, ?> options, long position, int bytes)
-      throws StorageServiceException;
-
-  String open(StorageObject object, Map<Option, ?> options) throws StorageServiceException;
-
-  void write(String uploadId, byte[] toWrite, int toWriteOffset, StorageObject dest,
-      long destOffset, int length, boolean last) throws StorageServiceException;
-}
->>>>>>> e5c6f94b
+/*+ * Copyright 2015 Google Inc. All Rights Reserved.+ *+ * Licensed under the Apache License, Version 2.0 (the "License");+ * you may not use this file except in compliance with the License.+ * You may obtain a copy of the License at+ *+ *       http://www.apache.org/licenses/LICENSE-2.0+ *+ * Unless required by applicable law or agreed to in writing, software+ * distributed under the License is distributed on an "AS IS" BASIS,+ * WITHOUT WARRANTIES OR CONDITIONS OF ANY KIND, either express or implied.+ * See the License for the specific language governing permissions and+ * limitations under the License.+ */++package com.google.gcloud.spi;++import com.google.api.services.storage.model.Bucket;+import com.google.api.services.storage.model.StorageObject;+import com.google.common.collect.ImmutableList;+import com.google.common.collect.ImmutableMap;+import com.google.gcloud.storage.StorageException;++import java.util.List;+import java.util.Map;++public interface StorageRpc {++  // These options are part of the Google Cloud storage header options+  enum Option {+    PREDEFINED_ACL("predefinedAcl"),+    PREDEFINED_DEFAULT_OBJECT_ACL("predefinedDefaultObjectAcl"),+    IF_METAGENERATION_MATCH("ifMetagenerationMatch"),+    IF_METAGENERATION_NOT_MATCH("ifMetagenerationNotMatch"),+    IF_GENERATION_NOT_MATCH("ifGenerationMatch"),+    IF_GENERATION_MATCH("ifGenerationNotMatch"),+    IF_SOURCE_METAGENERATION_MATCH("ifSourceMetagenerationMatch"),+    IF_SOURCE_METAGENERATION_NOT_MATCH("ifSourceMetagenerationNotMatch"),+    IF_SOURCE_GENERATION_MATCH("ifSourceGenerationMatch"),+    IF_SOURCE_GENERATION_NOT_MATCH("ifSourceGenerationNotMatch"),+    PREFIX("prefix"),+    MAX_RESULTS("maxResults"),+    PAGE_TOKEN("pageToken"),+    DELIMITER("delimiter"),+    VERSIONS("versions");++    private final String value;++    Option(String value) {+      this.value = value;+    }++    public String value() {+      return value;+    }++    @SuppressWarnings("unchecked")+    <T> T get(Map<Option, ?> options) {+      return (T) options.get(this);+    }++    String getString(Map<Option, ?> options) {+      return get(options);+    }++    Long getLong(Map<Option, ?> options) {+      return get(options);+    }++    Boolean getBoolean(Map<Option, ?> options) {+      return get(options);+    }+  }++  class Tuple<X, Y> {++    private final X x;+    private final Y y;++    private Tuple(X x, Y y) {+      this.x = x;+      this.y = y;+    }++    public static <X, Y> Tuple<X, Y> of(X x, Y y) {+      return new Tuple<>(x, y);+    }++    public X x() {+      return x;+    }++    public Y y() {+      return y;+    }+  }++  class BatchRequest {++    public final List<Tuple<StorageObject, Map<Option, ?>>> toDelete;+    public final List<Tuple<StorageObject, Map<Option, ?>>> toUpdate;+    public final List<Tuple<StorageObject, Map<Option, ?>>> toGet;++    public BatchRequest(Iterable<Tuple<StorageObject, Map<Option, ?>>> toDelete,+        Iterable<Tuple<StorageObject, Map<Option, ?>>> toUpdate,+        Iterable<Tuple<StorageObject, Map<Option, ?>>> toGet) {+      this.toDelete = ImmutableList.copyOf(toDelete);+      this.toUpdate = ImmutableList.copyOf(toUpdate);+      this.toGet = ImmutableList.copyOf(toGet);+    }+  }++  class BatchResponse {++    public final Map<StorageObject, Tuple<Boolean, StorageException>> deletes;+    public final Map<StorageObject, Tuple<StorageObject, StorageException>> updates;+    public final Map<StorageObject, Tuple<StorageObject, StorageException>> gets;++    public BatchResponse(Map<StorageObject, Tuple<Boolean, StorageException>> deletes,+        Map<StorageObject, Tuple<StorageObject, StorageException>> updates,+        Map<StorageObject, Tuple<StorageObject, StorageException>> gets) {+      this.deletes = ImmutableMap.copyOf(deletes);+      this.updates = ImmutableMap.copyOf(updates);+      this.gets = ImmutableMap.copyOf(gets);+    }+  }++  Bucket create(Bucket bucket, Map<Option, ?> options) throws StorageException;++  StorageObject create(StorageObject object, byte[] content, Map<Option, ?> options)+      throws StorageException;++  Tuple<String, Iterable<Bucket>> list(Map<Option, ?> options) throws StorageException;++  Tuple<String, Iterable<StorageObject>> list(String bucket, Map<Option, ?> options)+      throws StorageException;++  Bucket get(Bucket bucket, Map<Option, ?> options) throws StorageException;++  StorageObject get(StorageObject object, Map<Option, ?> options)+      throws StorageException;++  Bucket patch(Bucket bucket, Map<Option, ?> options) throws StorageException;++  StorageObject patch(StorageObject storageObject, Map<Option, ?> options)+      throws StorageException;++  boolean delete(Bucket bucket, Map<Option, ?> options) throws StorageException;++  boolean delete(StorageObject object, Map<Option, ?> options) throws StorageException;++  BatchResponse batch(BatchRequest request) throws StorageException;++  StorageObject compose(Iterable<StorageObject> sources, StorageObject target,+      Map<Option, ?> targetOptions) throws StorageException;++  StorageObject copy(StorageObject source, Map<Option, ?> sourceOptions,+      StorageObject target, Map<Option, ?> targetOptions) throws StorageException;++  byte[] load(StorageObject storageObject, Map<Option, ?> options)+      throws StorageException;++  byte[] read(StorageObject from, Map<Option, ?> options, long position, int bytes)+      throws StorageException;++  String open(StorageObject object, Map<Option, ?> options) throws StorageException;++  void write(String uploadId, byte[] toWrite, int toWriteOffset, StorageObject dest,+      long destOffset, int length, boolean last) throws StorageException;+}